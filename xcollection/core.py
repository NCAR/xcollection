--- conflicted
+++ resolved
@@ -20,6 +20,7 @@
 logger = logging.getLogger(__name__)
 logger.setLevel(level=logging.INFO)
 
+
 class operator(object):
     def __init__(self, function, applied_method=None, module=None, kwargs={}):
         """Initialize attributes"""
@@ -35,9 +36,8 @@
 
     def __call__(self, val):
         """Call the function!"""
-        return getattr(importlib.import_module(self.module), self.function)(
-            val, **self.kwargs
-        )
+        return getattr(importlib.import_module(self.module), self.function)(val, **self.kwargs)
+
 
 class analysis(object):
     """
@@ -46,9 +46,9 @@
 
     def __init__(self, **kwargs):
 
-        self.name = kwargs.pop("name")
-        self.description = kwargs.pop("description", None)
-        self.operators = kwargs.pop("operators", None)
+        self.name = kwargs.pop('name')
+        self.description = kwargs.pop('description', None)
+        self.operators = kwargs.pop('operators', None)
 
     def __call__(self, dset, dsrc_applied_methods):
         """exucute sequence of operations defining an analysis.
@@ -57,7 +57,7 @@
         applied_methods = []
         for op in self.operators:
             if op.applied_method not in dsrc_applied_methods:
-                logger.info(f"applying operator: {op}")
+                logger.info(f'applying operator: {op}')
                 computed_dset = op(computed_dset)
                 if op.applied_method:
                     applied_methods.append(op.applied_method)
@@ -79,23 +79,23 @@
         analysis_recipe,
         analysis_name=None,
         overwrite_existing=False,
-        file_format="nc",
+        file_format='nc',
         xr_open_kwargs=dict(decode_times=False, decode_coords=False),
         **query,
     ):
 
-        col_obj = intake.open_esm_metadatastore(collection_name=collection, collection_type="cesm")
+        col_obj = intake.open_esm_metadatastore(collection_name=collection, collection_type='cesm')
         self.catalog = col_obj.search(**query)
         self.analysis = analysis(**analysis_recipe)
-        self.cache_directory = SETTINGS["cache_directory"]
+        self.cache_directory = SETTINGS['cache_directory']
         self._ds_open_kwargs = xr_open_kwargs
 
         self.applied_methods = []
         self.variables = None
         self.ensembles = None
 
-        if file_format not in ["nc", "zarr"]:
-            raise ValueError(f"unknown file format: {file_format}")
+        if file_format not in ['nc', 'zarr']:
+            raise ValueError(f'unknown file format: {file_format}')
         self.file_format = file_format
 
         self._set_analysis_name(analysis_name)
@@ -104,7 +104,7 @@
 
     def _set_analysis_name(self, analysis_name):
         if not analysis_name:
-            self.name = self.catalog._name + "-" + self.analysis.name
+            self.name = self.catalog._name + '-' + self.analysis.name
         else:
             self.name = analysis_name
 
@@ -117,7 +117,7 @@
 
         self.cache_files = []
         for ens_i in self.ensembles:
-            query["ensemble"] = ens_i
+            query['ensemble'] = ens_i
 
             cache_file = self._set_cache_file(ens_i, overwrite_existing)
             self.cache_files.append(cache_file)
@@ -133,18 +133,18 @@
 
         dsi = xr.Dataset()
         for var_i in self.variables:
-            query_v["variable"] = var_i
+            query_v['variable'] = var_i
 
             query_results = self._get_subset(query_v)
 
             # TODO: Check that this query is amenable to concatenation
 
             files = query_results.files.tolist()
-            year_offset = query_results.year_offset.unique()[0]
+            # year_offset = query_results.year_offset.unique()[0]
 
             # TODO: this is not implemented upstream in intake-cesm
-            if "applied_methods" in query_results:
-                applied_methods = query_results.applied_methods.unique()[0].split(",")
+            if 'applied_methods' in query_results:
+                applied_methods = query_results.applied_methods.unique()[0].split(',')
             else:
                 applied_methods = []
 
@@ -155,7 +155,7 @@
                         files,
                         data_vars=[var_i],
                         parallel=True,
-                        chunks={"time": 1},
+                        chunks={'time': 1},
                         **self._ds_open_kwargs,
                     ),
                 )
@@ -186,7 +186,7 @@
                 condition = condition & (df[key] == val)
 
         query_results = df.loc[condition].sort_values(
-            by=["sequence_order", "files"], ascending=True
+            by=['sequence_order', 'files'], ascending=True
         )
 
         return query_results
@@ -198,28 +198,28 @@
         for f in self.cache_files:
             ds_list.append(self._open_cache_file(f))
 
-        return xr.concat(ds_list, dim="ens", data_vars=self.variables)
+        return xr.concat(ds_list, dim='ens', data_vars=self.variables)
 
     def _open_cache_file(self, filename):
         """Open a dataset using appropriate method."""
 
-        if self.file_format == "nc":
-            ds = xr.open_mfdataset(filename, chunks={"time": 1}, **self._ds_open_kwargs)
-
-        elif self.file_format == "zarr":
+        if self.file_format == 'nc':
+            ds = xr.open_mfdataset(filename, chunks={'time': 1}, **self._ds_open_kwargs)
+
+        elif self.file_format == 'zarr':
             ds = xr.open_zarr(filename, **self._ds_open_kwargs)
 
         return ds
 
     def _set_cache_file(self, ensemble, overwrite_existing):
 
-        cache_file = ".".join([self.name, "%03d" % ensemble, self.file_format])
+        cache_file = '.'.join([self.name, '%03d' % ensemble, self.file_format])
 
         cache_file = os.path.join(self.cache_directory, cache_file)
 
         if os.path.exists(cache_file) and overwrite_existing:
-            logger.info(f"removing old {cache_file}")
-            check_call(["rm", "-fr", cache_file])
+            logger.info(f'removing old {cache_file}')
+            check_call(['rm', '-fr', cache_file])
 
         return cache_file
 
@@ -230,42 +230,38 @@
         """
 
         if os.path.exists(cache_file):
-            logger.info(f"removing old {cache_file}")
-            check_call(["rm", "-fr", cache_file])  # zarr files are directories
+            logger.info(f'removing old {cache_file}')
+            check_call(['rm', '-fr', cache_file])  # zarr files are directories
             # how to remove files and directories
             # with os package?
 
-        time_string = datetime.now().strftime("%Y-%m-%d %H:%M:%S")
+        time_string = datetime.now().strftime('%Y-%m-%d %H:%M:%S')
         dsattrs = {
-            "history": f"created by {USER} on {time_string}",
-            "xcollection_name": self.name,
-            "xcollection_analysis": repr(self.analysis),
-            "xcollection_applied_methods": repr(self.applied_methods),
+            'history': f'created by {USER} on {time_string}',
+            'xcollection_name': self.name,
+            'xcollection_analysis': repr(self.analysis),
+            'xcollection_applied_methods': repr(self.applied_methods),
         }
 
         ds.attrs.update(dsattrs)
 
-        logger.info(f"writing {cache_file}")
-        if self.file_format == "nc":
+        logger.info(f'writing {cache_file}')
+        if self.file_format == 'nc':
             ds.to_netcdf(cache_file)
 
-        elif self.file_format == "zarr":
+        elif self.file_format == 'zarr':
             ds.to_zarr(cache_file)
 
-<<<<<<< HEAD
         return cache_file
-=======
-        return cache_file
 
     def _fixtime(self, dsi, year_offset):
-        tb_name, tb_dim = esmlab.utils.time.time_bound_var(dsi, "time")
+        tb_name, tb_dim = esmlab.utils.time.time_bound_var(dsi, 'time')
         if tb_name and tb_dim:
             return esmlab.utils.time.compute_time_var(
-                dsi, tb_name, tb_dim, "time", year_offset=year_offset
+                dsi, tb_name, tb_dim, 'time', year_offset=year_offset
             )
         else:
             return dsi
 
     def _unfixtime(self, dsi):
-        return esmlab.utils.time.uncompute_time_var(dsi, "time")
->>>>>>> cd4ec730
+        return esmlab.utils.time.uncompute_time_var(dsi, 'time')